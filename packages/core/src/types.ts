--- conflicted
+++ resolved
@@ -1428,11 +1428,8 @@
     AWS_S3 = "aws_s3",
     BUTTPLUG = "buttplug",
     SLACK = "slack",
-<<<<<<< HEAD
     VERIFIABLE_LOGGING = "verifiable_logging",
-=======
     IRYS = "irys",
->>>>>>> 64b4174c
     TEE_LOG = "tee_log",
     GOPLUS_SECURITY = "goplus_security",
 }

--- conflicted
+++ resolved
@@ -217,21 +217,16 @@
 
         const result = await client.requestQueue.add(async () =>
             isLongTweet
-<<<<<<< HEAD
-                ? client.twitterClient.sendLongTweet(cleanChunk, previousTweetId, mediaData)
-                : client.twitterClient.sendTweet(cleanChunk, previousTweetId, mediaData)
-=======
                 ? client.twitterClient.sendLongTweet(
-                      chunk.trim(),
+                      cleanChunk,
                       previousTweetId,
                       mediaData
                   )
                 : client.twitterClient.sendTweet(
-                      chunk.trim(),
+                      cleanChunk,
                       previousTweetId,
                       mediaData
                   )
->>>>>>> aebd1b47
         );
 
         const body = await result.json();
@@ -405,7 +400,6 @@
     return chunks;
 }
 
-<<<<<<< HEAD
 function deduplicateMentions(paragraph: string) {
     // Regex to match mentions at the beginning of the string
   const mentionRegex = /^@(\w+)(?:\s+@(\w+))*(\s+|$)/;
@@ -431,7 +425,8 @@
 
   // Construct the result by combining unique mentions with the rest of the string
   return uniqueMentionsString + paragraph.slice(endOfMentions);
-=======
+}
+
 function restoreUrls(
     chunks: string[],
     placeholderMap: Map<string, string>
@@ -459,5 +454,4 @@
     const restoredChunks = restoreUrls(splittedChunks, placeholderMap);
 
     return restoredChunks;
->>>>>>> aebd1b47
 }
--- conflicted
+++ resolved
@@ -114,6 +114,13 @@
 LARGE_VENICE_MODEL=             # Default: llama-3.1-405b
 IMAGE_VENICE_MODEL=             # Default: fluently-xl
 
+# Nineteen.ai Configuration
+NINETEEN_AI_API_KEY=      # Get a free api key from https://nineteen.ai/app/api
+SMALL_NINETEEN_AI_MODEL=  # Default: unsloth/Llama-3.2-3B-Instruct
+MEDIUM_NINETEEN_AI_MODEL= # Default: unsloth/Meta-Llama-3.1-8B-Instruct
+LARGE_NINETEEN_AI_MODEL=  # Default: hugging-quants/Meta-Llama-3.1-70B-Instruct-AWQ-INT4
+IMAGE_NINETEEN_AI_MODE=   # Default: dataautogpt3/ProteusV0.4-Lightning
+
 # Akash Chat API Configuration docs: https://chatapi.akash.network/documentation
 AKASH_CHAT_API_KEY= # Get from https://chatapi.akash.network/
 SMALL_AKASH_CHAT_API_MODEL=  # Default: Meta-Llama-3-2-3B-Instruct
@@ -327,54 +334,6 @@
 TEE_MODE=OFF                    # LOCAL | DOCKER | PRODUCTION
 WALLET_SECRET_SALT=             # ONLY define if you want to use TEE Plugin, otherwise it will throw errors
 
-<<<<<<< HEAD
-# Galadriel Configuration
-GALADRIEL_API_KEY=gal-*         # Get from https://dashboard.galadriel.com/
-SMALL_GALADRIEL_MODEL=          # Default: gpt-4o-mini
-MEDIUM_GALADRIEL_MODEL=         # Default: gpt-4o
-LARGE_GALADRIEL_MODEL=          # Default: gpt-4o
-GALADRIEL_FINE_TUNE_API_KEY=    # Use an OpenAI key to use a fine-tuned model with the verified inference endpoint
-
-# Venice Configuration
-VENICE_API_KEY=                 # generate from venice settings
-SMALL_VENICE_MODEL=             # Default: llama-3.3-70b
-MEDIUM_VENICE_MODEL=            # Default: llama-3.3-70b
-LARGE_VENICE_MODEL=             # Default: llama-3.1-405b
-IMAGE_VENICE_MODEL=             # Default: fluently-xl
-
-# Nineteen.ai Configuration
-NINETEEN_AI_API_KEY=      # Get a free api key from https://nineteen.ai/app/api
-SMALL_NINETEEN_AI_MODEL=  # Default: unsloth/Llama-3.2-3B-Instruct
-MEDIUM_NINETEEN_AI_MODEL= # Default: unsloth/Meta-Llama-3.1-8B-Instruct
-LARGE_NINETEEN_AI_MODEL=  # Default: hugging-quants/Meta-Llama-3.1-70B-Instruct-AWQ-INT4
-IMAGE_NINETEEN_AI_MODE=   # Default: dataautogpt3/ProteusV0.4-Lightning
-
-# Coin Price Configuration
-COINMARKETCAP_API_KEY=
-COINGECKO_API_KEY=
-
-# Akash Chat API Configuration docs: https://chatapi.akash.network/documentation
-AKASH_CHAT_API_KEY= # Get from https://chatapi.akash.network/
-SMALL_AKASH_CHAT_API_MODEL=  # Default: Meta-Llama-3-2-3B-Instruct
-MEDIUM_AKASH_CHAT_API_MODEL= # Default: Meta-Llama-3-3-70B-Instruct
-LARGE_AKASH_CHAT_API_MODEL=  # Default: Meta-Llama-3-1-405B-Instruct-FP8
-
-# fal.ai Configuration
-FAL_API_KEY=
-FAL_AI_LORA_PATH=
-
-# Web search API Configuration
-TAVILY_API_KEY=
-
-# WhatsApp Cloud API Configuration
-WHATSAPP_ACCESS_TOKEN=          # Permanent access token from Facebook Developer Console
-WHATSAPP_PHONE_NUMBER_ID=       # Phone number ID from WhatsApp Business API
-WHATSAPP_BUSINESS_ACCOUNT_ID=   # Business Account ID from Facebook Business Manager
-WHATSAPP_WEBHOOK_VERIFY_TOKEN=  # Custom string for webhook verification
-WHATSAPP_API_VERSION=v17.0      # WhatsApp API version (default: v17.0)
-
-=======
->>>>>>> 57f67545
 # Flow Blockchain Configuration
 FLOW_ADDRESS=
 FLOW_PRIVATE_KEY=               # Private key for SHA3-256 + P256 ECDSA

--- conflicted
+++ resolved
@@ -1,10 +1,10 @@
-<<<<<<< HEAD
-
 import type { Action } from "@elizaos/core";
-=======
-import { Action } from "@elizaos/core";
->>>>>>> f37c889c
-import { validatePrompt, validateApiKey, callOpenAiApi } from "./action";
+import {
+    validatePrompt,
+    validateApiKey,
+    callOpenAiApi,
+    buildRequestData,
+} from "./action";
 
 export const editTextAction: Action = {
     name: "editText",
